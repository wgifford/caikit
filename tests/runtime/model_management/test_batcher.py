# Copyright The Caikit Authors
#
# Licensed under the Apache License, Version 2.0 (the "License");
# you may not use this file except in compliance with the License.
# You may obtain a copy of the License at
#
#     http://www.apache.org/licenses/LICENSE-2.0
#
# Unless required by applicable law or agreed to in writing, software
# distributed under the License is distributed on an "AS IS" BASIS,
# WITHOUT WARRANTIES OR CONDITIONS OF ANY KIND, either express or implied.
# See the License for the specific language governing permissions and
# limitations under the License.
"""
Unit tests for the model Batcher
"""

# Standard
import os
import queue
import threading
import time

# Third Party
import pytest

# First Party
import alog

# Local
from caikit.runtime.model_management.batcher import Batcher
from sample_lib.data_model import SampleOutputType, SampleTask
import caikit.core

## Helpers #####################################################################

log = alog.use_channel("TEST")

DUMMY_MODEL = os.path.realpath(
    os.path.join(
        os.path.dirname(__file__),
        "..",
        "fixtures",
        "models",
        "foo_archive.zip",
    )
)


<<<<<<< HEAD
@caikit.core.block("7464f684-58e3-4e99-9a58-1c5bc085472b", "slow sample block", "0.0.1")
class SlowSampleBlock(caikit.core.blocks.base.BlockBase):
    """This block is just a wrapper around another module that will inject a
=======
@caikit.core.module(
    "7464f684-58e3-4e99-9a58-1c5bc085472b", "slow sample module", "0.0.1", SampleTask
)
class SlowSampleModule(caikit.core.ModuleBase):
    """This module is just a wrapper around another module that will inject a
>>>>>>> af251c4f
    sleep
    """

    def __init__(self, model, sleep_time_s=0.1):
        self._model = model
        self._sleep_time_s = sleep_time_s
        self.batches = []
        self.batches_lock = threading.Lock()

    def run(self, *args, **kwargs):
        log.debug("Starting slow module")
        time.sleep(self._sleep_time_s)
        return self._model.run(*args, **kwargs)

    def run_batch(self, *args, **kwargs):
        with self.batches_lock:
            self.batches.append((args, kwargs))
        return self._model.run_batch(*args, **kwargs)


@caikit.core.module(
    "19b126aa-b55b-4349-94f1-d676f3e12c9b",
    "Really silly bunch of bobs!",
    "0.0.1",
)
class StubModule(caikit.core.ModuleBase):
    # NOTE: The initial implementation had "num_bobs" which expected an int.
    #   This led to the discovery of the fact that lists of ints are not
    #   considered "expandable iterables" in the default run_batch impl.
    def __init__(self):
        super().__init__()
        self.reqs = []

    def run(self, bobs_name, last_name="Bit"):
        self.reqs.append({"bobs_name": bobs_name, "last_name": last_name})
        return SampleOutputType(greeting=f"{bobs_name} {last_name}")


class ModelRunThread(threading.Thread):
    def __init__(self, model, run_num, request_kwargs=None):
        super().__init__()
        self.model = model
        self.run_num = run_num
        self.response = None
        self.request_kwargs = (
            request_kwargs
            if request_kwargs is not None
            else {
                "producer_id": caikit.core.data_model.ProducerId(
                    str(self.run_num),
                    "1.2.3",
                )
            }
        )

    def run(self):
        log.debug4("Running model with num %d", self.run_num)
        try:
            self.response = self.model.run(**self.request_kwargs)
            log.debug4("Finished run num %d: %s", self.run_num, self.response)
        except Exception as err:
            self.response = err


class ModelRunWrapperThread(threading.Thread):
    """Another layer of thread wrapping that will actually do the run in a sub-
    thread so that the parent thread can know when run has started without
    waiting for it to complete.
    """

    def __init__(self, *args, **kwargs):
        super().__init__()
        self.started_event = threading.Event()
        self.run_thread = ModelRunThread(*args, **kwargs)

    @property
    def response(self):
        return self.run_thread.response

    def run(self):
        log.debug2("Starting sub-thread")
        self.run_thread.start()
        log.debug2("Marking run as started")
        self.started_event.set()
        log.debug2("Waiting for sub-thread to complete")
        self.run_thread.join()


class BlockedSimpleQueue(queue.SimpleQueue):
    """This child class of SimpleQueue allows the queue to block all put calls
    on a manually set event so that we can simulate race conditions.
    """

    def __init__(self, *args, **kwargs):
        self._event = threading.Event()
        super().__init__(*args, **kwargs)

    def proceed(self):
        self._event.set()

    def put(self, *args, **kwargs):
        self._event.wait()
        return super().put(*args, **kwargs)


## Tests #######################################################################


@pytest.skip(
    "Some tests here tend to deadlock! Will need debugging but skipping for now",
    allow_module_level=True,
)
def test_single_request():
    """Test that a single request to a batched model acts the same as a request
    to the original model
    """
    model = caikit.core.load(DUMMY_MODEL)
    wrapped_model = Batcher("test-model", model, 10)
    prod_id = caikit.core.data_model.ProducerId("test", "1.2.3")
    standard_res = model.run(producer_id=prod_id)
    wrapped_res = wrapped_model.run(producer_id=prod_id)
    assert standard_res.to_dict() == wrapped_res.to_dict()


def test_multi_request_batch():
    """Make sure that batches of size > 1 can be run"""
    model = SlowSampleModule(caikit.core.load(DUMMY_MODEL))
    batch_size = 10
    wrapped_model = Batcher("test-model", model, batch_size)
    threads = {str(i): ModelRunThread(wrapped_model, i) for i in range(2 * batch_size)}

    for thread in threads.values():
        thread.start()

    for thread in threads.values():
        thread.join()

    # Make sure the right requests got the right responses
    for exp_pid_name, thread in threads.items():
        assert exp_pid_name == thread.response.producer_id.name

    # Make sure that non-trivial batches were run
    assert model.batches
    assert any(len(batch) > 1 for batch in model.batches)


def test_stop_in_flight_batch():
    """Make sure that setting the stop event will preempt running a batch"""
    model_delay = 0.001
    model = SlowSampleModule(caikit.core.load(DUMMY_MODEL), model_delay)
    batch_size = 10
    wrapped_model = Batcher("test-model", model, batch_size, model_delay * 2)
    threads = {str(i): ModelRunThread(wrapped_model, i) for i in range(2 * batch_size)}

    for thread in threads.values():
        thread.start()

    # Stop the
    wrapped_model.stop()

    # Make sure all of the threads finish
    for thread in threads.values():
        thread.join()

    # Make sure all requests that didn't get run got an appropriate error. This
    # is somewhat nondeterministic based on the threading environment, so we
    # can't guarantee that _any_ requests failed since they _might_ have all
    # finished before stop was able to interrupt them.
    successful_reqs = [
        prod_id.name for batch in model.batches for prod_id in batch[1]["producer_id"]
    ]
    for exp_pid_name, thread in threads.items():
        if exp_pid_name in successful_reqs:
            assert not isinstance(thread.response, Exception)
        else:
            assert isinstance(thread.response, RuntimeError)


def test_destructor():
    """Make sure that when the destructor for a model is called, everything
    shuts down cleanly, including when the model is already stopped or never
    started.
    """
    model = caikit.core.load(DUMMY_MODEL)

    # Delete before starting the thread
    wrapped_model = Batcher("test-model", model, 10)
    del wrapped_model

    # Delete after a call
    wrapped_model = Batcher("test-model", model, 10)
    prod_id = caikit.core.data_model.ProducerId("test", "1.2.3")
    wrapped_model.run(producer_id=prod_id)
    del wrapped_model

    # Delete after a call and stopping
    wrapped_model = Batcher("test-model", model, 10)
    wrapped_model.run(producer_id=prod_id)
    wrapped_model.stop()
    del wrapped_model


def test_no_restart():
    """Make sure that a model cannot be restarted once it has stopped"""
    model = caikit.core.load(DUMMY_MODEL)

    # Delete after a call and stopping
    wrapped_model = Batcher("test-model", model, 10)
    prod_id = caikit.core.data_model.ProducerId("test", "1.2.3")
    wrapped_model.run(producer_id=prod_id)
    wrapped_model.stop()
    with pytest.raises(RuntimeError):
        wrapped_model.run(producer_id=prod_id)


def test_different_kwargs():
    """Make sure that calls with ragged kwargs are batched correctly"""

    model = StubModule()
    batch_size = 5
    wrapped_model = Batcher("stub-model", model, batch_size)
    threads = {
        i: (
            ModelRunThread(wrapped_model, i, {"bobs_name": "Bob"})
            if i % 2
            else ModelRunThread(
                wrapped_model, i, {"bobs_name": "Jim", "last_name": "Bo"}
            )
        )
        for i in range(2 * batch_size)
    }

    for thread in threads.values():
        thread.start()

    for thread in threads.values():
        thread.join()

    # Make sure that the batches didn't contain args for "last_name" for odd
    # requests
    for req in model.reqs:
        if req["bobs_name"] == "Bob":
            assert req["last_name"] == "Bit"  # The default value
        else:
            assert req["last_name"] == "Bo"


def test_invalid_req_after_valid_req():
    """Make sure that in a batch, if a request is processed with a missing
    required keyword arg after a request that has it, the valid request is
    processed and the invalid request is rejected.
    """

    model = SlowSampleModule(StubModule())
    batch_size = 5
    wrapped_model = Batcher("stub-model", model, batch_size)
    threads = {
        i: (
            ModelRunThread(wrapped_model, i, {"bobs_name": "Bob", "last_name": str(i)})
            if i < 2
            else ModelRunThread(wrapped_model, i, {})
        )
        for i in range(2 * batch_size)
    }

    for thread in threads.values():
        thread.start()

    for thread in threads.values():
        thread.join()

    # Make sure that all requests after the first two had errors, but the first
    # two did not
    for i, thread in threads.items():
        if i < 2:
            assert not isinstance(thread.response, Exception)
            assert thread.response.bobs[0].split()[-1] == str(i)
        else:
            assert isinstance(thread.response, RuntimeError)


def test_valid_req_after_invalid_req():
    """Make sure that in a batch, if a request is processed that adds new
    keyword args which previous requests didn't have that also don't have
    defaults, the previous invalid requests are rejected.
    """

    model = SlowSampleModule(StubModule())
    batch_size = 5
    wrapped_model = Batcher("stub-model", model, batch_size)
    threads = {
        i: (
            ModelRunThread(wrapped_model, i, {"bobs_name": "Bob", "last_name": str(i)})
            if i >= 2
            else ModelRunThread(wrapped_model, i, {})
        )
        for i in range(2 * batch_size)
    }

    for thread in threads.values():
        thread.start()

    for thread in threads.values():
        thread.join()

    # Make sure that all requests after the first two had errors, but the first
    # two did not
    for i, thread in threads.items():
        if i >= 2:
            assert not isinstance(thread.response, Exception)
            assert thread.response.bobs[0].split()[-1] == str(i)
        else:
            assert isinstance(thread.response, RuntimeError)


def test_batch_collect_delay():
    """Make sure that with the batch delay, multiple sequential calls end up in
    the same batchg even when not presented concurrently
    """
    model = SlowSampleModule(StubModule())
    batch_size = 5
    batch_collect_delay = 0.01
    wrapped_model = Batcher("stub-model", model, batch_size, batch_collect_delay)

    # Start one thread, wait for less than the collect delay, then start another
    th1 = ModelRunThread(wrapped_model, 0, {"bobs_name": "Bob"})
    th1.start()
    log.debug("Sleeping after th1.start()")
    time.sleep(batch_collect_delay / 10)
    log.debug("Done sleeping")
    th2 = ModelRunThread(wrapped_model, 1, {"bobs_name": "Jim"})
    th2.start()
    log.debug("th2 started")

    # Wait for both to complete
    th1.join()
    th2.join()

    # Make sure only one batch was sent
    assert len(model.batches) == 1


def test_orphaned_events_race():
    """There's a subtle race condition that can heppen when handling a request
    where the event is created, stop is called and completes, _then_ the request
    gets added to the queue and will never be pulled out by stop() if it has
    finished. To avoid orphaned requests in the queue, we ensure that the event
    is somewhere that stop() can find it by putting it in a member dict on
    creation. This tests ensures that the race is mitigated.
    """
    wrapped_model = Batcher("stub-model", StubModule(), 10)

    # Patch the batcher's run function to wait on an intentional condition after
    # creating the event
    blocked_queue = BlockedSimpleQueue()
    wrapped_model._input_q = blocked_queue

    # Create a thread that will add a request. When run, this will create the
    # event and start to add to the queue, but it won't proceed until the queue
    # is unblocked.
    log.debug("Starting request thread")
    th = ModelRunWrapperThread(wrapped_model, 0, {"bobs_name": "Bob"})
    th.start()

    # Wait until the "run" call has started
    log.debug("Waiting for thread to start")
    th.started_event.wait()

    # Call stop to attempt to shut down all requests. The event is still in
    # limbo since it hasn't finished being added to the queue.
    log.debug("Stopping wrapped model")
    wrapped_model.stop()

    # Let the queue's put proceed
    log.debug("Unblocking queue.put")
    blocked_queue.proceed()

    # Wait for the request to complete. If the race exists, this will deadlock!
    log.debug("Joining request")
    th.join()<|MERGE_RESOLUTION|>--- conflicted
+++ resolved
@@ -29,7 +29,7 @@
 
 # Local
 from caikit.runtime.model_management.batcher import Batcher
-from sample_lib.data_model import SampleOutputType, SampleTask
+from sample_lib.data_model import SampleOutputType
 import caikit.core
 
 ## Helpers #####################################################################
@@ -47,17 +47,11 @@
 )
 
 
-<<<<<<< HEAD
-@caikit.core.block("7464f684-58e3-4e99-9a58-1c5bc085472b", "slow sample block", "0.0.1")
-class SlowSampleBlock(caikit.core.blocks.base.BlockBase):
-    """This block is just a wrapper around another module that will inject a
-=======
 @caikit.core.module(
-    "7464f684-58e3-4e99-9a58-1c5bc085472b", "slow sample module", "0.0.1", SampleTask
+    "7464f684-58e3-4e99-9a58-1c5bc085472b", "slow sample module", "0.0.1"
 )
 class SlowSampleModule(caikit.core.ModuleBase):
     """This module is just a wrapper around another module that will inject a
->>>>>>> af251c4f
     sleep
     """
 
